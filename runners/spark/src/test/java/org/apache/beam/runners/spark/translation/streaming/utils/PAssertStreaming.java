/*
 * Licensed to the Apache Software Foundation (ASF) under one
 * or more contributor license agreements.  See the NOTICE file
 * distributed with this work for additional information
 * regarding copyright ownership.  The ASF licenses this file
 * to you under the Apache License, Version 2.0 (the
 * "License"); you may not use this file except in compliance
 * with the License.  You may obtain a copy of the License at
 *
 *     http://www.apache.org/licenses/LICENSE-2.0
 *
 * Unless required by applicable law or agreed to in writing, software
 * distributed under the License is distributed on an "AS IS" BASIS,
 * WITHOUT WARRANTIES OR CONDITIONS OF ANY KIND, either express or implied.
 * See the License for the specific language governing permissions and
 * limitations under the License.
 */
package org.apache.beam.runners.spark.translation.streaming.utils;

import static org.hamcrest.Matchers.containsInAnyOrder;
import static org.hamcrest.Matchers.is;
import static org.hamcrest.Matchers.not;
import static org.junit.Assert.assertThat;

import java.io.Serializable;
import org.apache.beam.runners.spark.EvaluationResult;
import org.apache.beam.sdk.Pipeline;
import org.apache.beam.sdk.testing.PAssert;
import org.apache.beam.sdk.transforms.Aggregator;
import org.apache.beam.sdk.transforms.GroupByKey;
import org.apache.beam.sdk.transforms.OldDoFn;
import org.apache.beam.sdk.transforms.ParDo;
import org.apache.beam.sdk.transforms.Sum;
import org.apache.beam.sdk.transforms.Values;
import org.apache.beam.sdk.transforms.WithKeys;
import org.apache.beam.sdk.values.PCollection;
import org.junit.Assert;
import org.slf4j.Logger;
import org.slf4j.LoggerFactory;

<<<<<<< HEAD
=======

>>>>>>> f2fe1ae4
/**
 * Since PAssert doesn't propagate assert exceptions, use Aggregators to assert streaming
 * success/failure counters.
 */
public final class PAssertStreaming implements Serializable {
  private static final Logger LOG = LoggerFactory.getLogger(PAssertStreaming.class);

  private PAssertStreaming() {
  }

  /**
   * Adds a pipeline run-time assertion that the contents of {@code actual} are {@code expected}.
   * Note that it is oblivious to windowing, so the assertion will apply indiscriminately to all
   * windows.
   */
  public static <T> EvaluationResult runAndAssertContents(Pipeline p,
                                                          PCollection<T> actual,
                                                          T[] expected,
                                                          boolean stopGracefully) {
    // Because PAssert does not support non-global windowing, but all our data is in one window,
    // we set up the assertion directly.
    actual
        .apply(WithKeys.<String, T>of("dummy"))
        .apply(GroupByKey.<String, T>create())
        .apply(Values.<Iterable<T>>create())
        .apply(ParDo.of(new AssertDoFn<>(expected)));

    // run the pipeline.
    EvaluationResult res = (EvaluationResult) p.run();
    res.close(stopGracefully);
    // validate assertion succeeded (at least once).
    int success = res.getAggregatorValue(PAssert.SUCCESS_COUNTER, Integer.class);
    Assert.assertThat("Success aggregator should be greater than zero.", success, not(0));
    // validate assertion didn't fail.
    int failure = res.getAggregatorValue(PAssert.FAILURE_COUNTER, Integer.class);
    Assert.assertThat("Failure aggregator should be zero.", failure, is(0));

    LOG.info("PAssertStreaming had {} successful assertion and {} failed.", success, failure);
    return res;
  }

  /**
   * Default to stop gracefully so that tests will finish processing even if slower for reasons
   * such as a slow runtime environment.
   */
  public static <T> EvaluationResult runAndAssertContents(Pipeline p,
                                                          PCollection<T> actual,
                                                          T[] expected) {
    return runAndAssertContents(p, actual, expected, true);
  }

  private static class AssertDoFn<T> extends OldDoFn<Iterable<T>, Void> {
    private final Aggregator<Integer, Integer> success =
        createAggregator(PAssert.SUCCESS_COUNTER, new Sum.SumIntegerFn());
    private final Aggregator<Integer, Integer> failure =
        createAggregator(PAssert.FAILURE_COUNTER, new Sum.SumIntegerFn());
    private final T[] expected;

    AssertDoFn(T[] expected) {
      this.expected = expected;
    }

    @Override
    public void processElement(ProcessContext c) throws Exception {
      try {
        assertThat(c.element(), containsInAnyOrder(expected));
        success.addValue(1);
      } catch (Throwable t) {
        failure.addValue(1);
        LOG.error("PAssert failed expectations.", t);
        // don't throw t because it will fail this bundle and the failure count will be lost.
      }
    }
  }
}<|MERGE_RESOLUTION|>--- conflicted
+++ resolved
@@ -38,10 +38,7 @@
 import org.slf4j.Logger;
 import org.slf4j.LoggerFactory;
 
-<<<<<<< HEAD
-=======
 
->>>>>>> f2fe1ae4
 /**
  * Since PAssert doesn't propagate assert exceptions, use Aggregators to assert streaming
  * success/failure counters.
