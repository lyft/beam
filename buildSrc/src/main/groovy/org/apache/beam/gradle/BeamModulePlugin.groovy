--- conflicted
+++ resolved
@@ -581,13 +581,8 @@
         jaxb_impl                                   : "com.sun.xml.bind:jaxb-impl:$jaxb_api_version",
         joda_time                                   : "joda-time:joda-time:2.10.5",
         jsonassert                                  : "org.skyscreamer:jsonassert:1.5.0",
-<<<<<<< HEAD
         jsr305                                      : "com.google.code.findbugs:jsr305:$jsr305_version",
-        junit                                       : "junit:junit:4.13-beta-3",
-=======
-        jsr305                                      : "com.google.code.findbugs:jsr305:3.0.2",
         junit                                       : "junit:junit:4.13.1",
->>>>>>> 6c9da02d
         kafka                                       : "org.apache.kafka:kafka_2.11:$kafka_version",
         kafka_clients                               : "org.apache.kafka:kafka-clients:$kafka_version",
         mockito_core                                : "org.mockito:mockito-core:3.0.0",
