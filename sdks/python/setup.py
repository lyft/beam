#
# Licensed to the Apache Software Foundation (ASF) under one or more
# contributor license agreements.  See the NOTICE file distributed with
# this work for additional information regarding copyright ownership.
# The ASF licenses this file to You under the Apache License, Version 2.0
# (the "License"); you may not use this file except in compliance with
# the License.  You may obtain a copy of the License at
#
#    http://www.apache.org/licenses/LICENSE-2.0
#
# Unless required by applicable law or agreed to in writing, software
# distributed under the License is distributed on an "AS IS" BASIS,
# WITHOUT WARRANTIES OR CONDITIONS OF ANY KIND, either express or implied.
# See the License for the specific language governing permissions and
# limitations under the License.
#

"""Apache Beam SDK for Python setup file."""

from __future__ import absolute_import
from __future__ import print_function

import os
import platform
import sys
import warnings
from distutils.version import StrictVersion

# Pylint and isort disagree here.
# pylint: disable=ungrouped-imports
import setuptools
from pkg_resources import DistributionNotFound
from pkg_resources import get_distribution
from setuptools.command.build_py import build_py
from setuptools.command.develop import develop
from setuptools.command.egg_info import egg_info
from setuptools.command.sdist import sdist
from setuptools.command.test import test


def get_version():
  global_names = {}
  exec(  # pylint: disable=exec-used
      open(os.path.join(
          os.path.dirname(os.path.abspath(__file__)),
          'apache_beam/version.py')
          ).read(),
      global_names
  )
  return global_names['__version__']


PACKAGE_NAME = 'apache-beam'
PACKAGE_VERSION = get_version()
PACKAGE_DESCRIPTION = 'Apache Beam SDK for Python'
PACKAGE_URL = 'https://beam.apache.org'
PACKAGE_DOWNLOAD_URL = 'https://pypi.python.org/pypi/apache-beam'
PACKAGE_AUTHOR = 'Apache Software Foundation'
PACKAGE_EMAIL = 'dev@beam.apache.org'
PACKAGE_KEYWORDS = 'apache beam'
PACKAGE_LONG_DESCRIPTION = '''
Apache Beam is a unified programming model for both batch and streaming
data processing, enabling efficient execution across diverse distributed
execution engines and providing extensibility points for connecting to
different technologies and user communities.
'''

REQUIRED_PIP_VERSION = '7.0.0'
_PIP_VERSION = get_distribution('pip').version
if StrictVersion(_PIP_VERSION) < StrictVersion(REQUIRED_PIP_VERSION):
  warnings.warn(
      "You are using version {0} of pip. " \
      "However, version {1} is recommended.".format(
          _PIP_VERSION, REQUIRED_PIP_VERSION
      )
  )


REQUIRED_CYTHON_VERSION = '0.28.1'
try:
  _CYTHON_VERSION = get_distribution('cython').version
  if StrictVersion(_CYTHON_VERSION) < StrictVersion(REQUIRED_CYTHON_VERSION):
    warnings.warn(
        "You are using version {0} of cython. " \
        "However, version {1} is recommended.".format(
            _CYTHON_VERSION, REQUIRED_CYTHON_VERSION
        )
    )
except DistributionNotFound:
  # do nothing if Cython is not installed
  pass

# Currently all compiled modules are optional  (for performance only).
if platform.system() == 'Windows':
  # Windows doesn't always provide int64_t.
  cythonize = lambda *args, **kwargs: []
else:
  try:
    # pylint: disable=wrong-import-position
    from Cython.Build import cythonize
  except ImportError:
    cythonize = lambda *args, **kwargs: []

REQUIRED_PACKAGES = [
    'avro>=1.8.1,<2.0.0; python_version < "3.0"',
    'avro-python3>=1.8.1,<2.0.0; python_version >= "3.0"',
    'crcmod>=1.7,<2.0',
    'dill>=0.2.9,<0.2.10',
    'fastavro>=0.21.4,<0.22',
    'future>=0.16.0,<1.0.0',
    'futures>=3.2.0,<4.0.0; python_version < "3.0"',
    'grpcio>=1.8,<2',
    'hdfs>=2.1.0,<3.0.0',
    'httplib2>=0.8,<=0.12.0',
    'mock>=1.0.1,<3.0.0',
    'oauth2client>=2.0.1,<4',
    # grpcio 1.8.1 and above requires protobuf 3.5.0.post1.
    'protobuf>=3.5.0.post1,<4',
    # [BEAM-6287] pyarrow is not supported on Windows for Python 2
    ('pyarrow>=0.11.1,<0.14.0; python_version >= "3.0" or '
     'platform_system != "Windows"'),
    'pydot>=1.2.0,<1.3',
    'pytz>=2018.3',
    # [BEAM-5628] Beam VCF IO is not supported in Python 3.
    'pyvcf>=0.6.8,<0.7.0; python_version < "3.0"',
    'pyyaml>=3.12,<4.0.0',
    'typing>=3.6.0,<3.7.0; python_version < "3.5.0"',
    ]

REQUIRED_TEST_PACKAGES = [
    'nose>=1.3.7',
    'numpy>=1.14.3,<2',
    'pandas>=0.23.4,<0.24',
    'parameterized>=0.6.0,<0.7.0',
    'pyhamcrest>=1.9,<2.0',
    'tenacity>=5.0.2,<6.0',
    ]

GCP_REQUIREMENTS = [
    'cachetools>=3.1.0,<4',
    # google-apitools 0.5.23 and above has important Python 3 supports.
    'google-apitools>=0.5.26,<0.5.27',
    # [BEAM-4543] googledatastore is not supported in Python 3.
    'proto-google-cloud-datastore-v1>=0.90.0,<=0.90.4; python_version < "3.0"',
    # [BEAM-4543] googledatastore is not supported in Python 3.
    'googledatastore>=7.0.1,<7.1; python_version < "3.0"',
<<<<<<< HEAD
    'google-cloud-pubsub>=0.39.0,<0.40.0',
=======
    'google-cloud-datastore==1.7.1',
    'google-cloud-pubsub==0.39.0',
>>>>>>> 0ac265b5
    # GCP packages required by tests
    'google-cloud-bigquery>=1.6.0,<1.7.0',
    'google-cloud-core>=0.28.1,<0.30.0',
    'google-cloud-bigtable>=0.31.1,<0.33.0',
]


# We must generate protos after setup_requires are installed.
def generate_protos_first(original_cmd):
  try:
    # See https://issues.apache.org/jira/browse/BEAM-2366
    # pylint: disable=wrong-import-position
    import gen_protos

    class cmd(original_cmd, object):
      def run(self):
        gen_protos.generate_proto_files()
        super(cmd, self).run()
    return cmd
  except ImportError:
    warnings.warn("Could not import gen_protos, skipping proto generation.")
    return original_cmd


python_requires = '>=2.7,!=3.0.*,!=3.1.*,!=3.2.*,!=3.3.*,!=3.4.*'

if sys.version_info[0] == 3:
  warnings.warn(
      'Python 3 support for the Apache Beam SDK is not yet fully supported. '
      'You may encounter buggy behavior or missing features.')

setuptools.setup(
    name=PACKAGE_NAME,
    version=PACKAGE_VERSION,
    description=PACKAGE_DESCRIPTION,
    long_description=PACKAGE_LONG_DESCRIPTION,
    url=PACKAGE_URL,
    download_url=PACKAGE_DOWNLOAD_URL,
    author=PACKAGE_AUTHOR,
    author_email=PACKAGE_EMAIL,
    packages=setuptools.find_packages(),
    package_data={'apache_beam': [
        '*/*.pyx', '*/*/*.pyx', '*/*.pxd', '*/*/*.pxd', 'testing/data/*.yaml',
        'portability/api/*.yaml']},
    ext_modules=cythonize([
        'apache_beam/**/*.pyx',
        'apache_beam/coders/coder_impl.py',
        'apache_beam/metrics/execution.py',
        'apache_beam/runners/common.py',
        'apache_beam/runners/worker/logger.py',
        'apache_beam/runners/worker/opcounters.py',
        'apache_beam/runners/worker/operations.py',
        'apache_beam/transforms/cy_combiners.py',
        'apache_beam/utils/counters.py',
        'apache_beam/utils/windowed_value.py',
    ]),
    install_requires=REQUIRED_PACKAGES,
    python_requires=python_requires,
    test_suite='nose.collector',
    tests_require=REQUIRED_TEST_PACKAGES,
    extras_require={
        'docs': ['Sphinx>=1.5.2,<2.0'],
        'test': REQUIRED_TEST_PACKAGES,
        'gcp': GCP_REQUIREMENTS,
    },
    zip_safe=False,
    # PyPI package information.
    classifiers=[
        'Intended Audience :: End Users/Desktop',
        'License :: OSI Approved :: Apache Software License',
        'Operating System :: POSIX :: Linux',
        'Programming Language :: Python :: 2.7',
        'Programming Language :: Python :: 3.5',
        'Topic :: Software Development :: Libraries',
        'Topic :: Software Development :: Libraries :: Python Modules',
    ],
    license='Apache License, Version 2.0',
    keywords=PACKAGE_KEYWORDS,
    entry_points={
        'nose.plugins.0.10': [
            'beam_test_plugin = test_config:BeamTestPlugin',
        ]},
    cmdclass={
        'build_py': generate_protos_first(build_py),
        'develop': generate_protos_first(develop),
        'egg_info': generate_protos_first(egg_info),
        'sdist': generate_protos_first(sdist),
        'test': generate_protos_first(test),
    },
)<|MERGE_RESOLUTION|>--- conflicted
+++ resolved
@@ -144,12 +144,8 @@
     'proto-google-cloud-datastore-v1>=0.90.0,<=0.90.4; python_version < "3.0"',
     # [BEAM-4543] googledatastore is not supported in Python 3.
     'googledatastore>=7.0.1,<7.1; python_version < "3.0"',
-<<<<<<< HEAD
+    'google-cloud-datastore>=1.7.1,<2.0.0',
     'google-cloud-pubsub>=0.39.0,<0.40.0',
-=======
-    'google-cloud-datastore==1.7.1',
-    'google-cloud-pubsub==0.39.0',
->>>>>>> 0ac265b5
     # GCP packages required by tests
     'google-cloud-bigquery>=1.6.0,<1.7.0',
     'google-cloud-core>=0.28.1,<0.30.0',
