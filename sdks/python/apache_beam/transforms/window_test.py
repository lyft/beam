#
# Licensed to the Apache Software Foundation (ASF) under one or more
# contributor license agreements.  See the NOTICE file distributed with
# this work for additional information regarding copyright ownership.
# The ASF licenses this file to You under the Apache License, Version 2.0
# (the "License"); you may not use this file except in compliance with
# the License.  You may obtain a copy of the License at
#
#    http://www.apache.org/licenses/LICENSE-2.0
#
# Unless required by applicable law or agreed to in writing, software
# distributed under the License is distributed on an "AS IS" BASIS,
# WITHOUT WARRANTIES OR CONDITIONS OF ANY KIND, either express or implied.
# See the License for the specific language governing permissions and
# limitations under the License.
#

"""Unit tests for the windowing classes."""
from __future__ import absolute_import
from __future__ import division

import unittest
from builtins import range

from nose.plugins.attrib import attr

import apache_beam as beam
from apache_beam.coders import coders
from apache_beam.runners import pipeline_context
from apache_beam.testing.test_pipeline import TestPipeline
from apache_beam.testing.util import assert_that
from apache_beam.testing.util import equal_to
from apache_beam.transforms import CombinePerKey
from apache_beam.transforms import Create
from apache_beam.transforms import FlatMapTuple
from apache_beam.transforms import GroupByKey
from apache_beam.transforms import Map
from apache_beam.transforms import MapTuple
from apache_beam.transforms import WindowInto
from apache_beam.transforms import combiners
from apache_beam.transforms import core
from apache_beam.transforms.core import Windowing
from apache_beam.transforms.trigger import AccumulationMode
from apache_beam.transforms.trigger import AfterCount
from apache_beam.transforms.window import FixedWindows
from apache_beam.transforms.window import GlobalWindow
from apache_beam.transforms.window import GlobalWindows
from apache_beam.transforms.window import IntervalWindow
from apache_beam.transforms.window import NonMergingWindowFn
from apache_beam.transforms.window import Sessions
from apache_beam.transforms.window import SlidingWindows
from apache_beam.transforms.window import TimestampCombiner
from apache_beam.transforms.window import TimestampedValue
from apache_beam.transforms.window import WindowedValue
from apache_beam.transforms.window import WindowFn
from apache_beam.utils.timestamp import MAX_TIMESTAMP
from apache_beam.utils.timestamp import MIN_TIMESTAMP


def context(element, timestamp):
  return WindowFn.AssignContext(timestamp, element)


class ReifyWindowsFn(core.DoFn):
  def process(self, element, window=core.DoFn.WindowParam):
    key, values = element
    yield "%s @ %s" % (key, window), values


reify_windows = core.ParDo(ReifyWindowsFn())

class TestCustomWindows(NonMergingWindowFn):
  """A custom non merging window fn which assigns elements into interval windows
  [0, 3), [3, 5) and [5, element timestamp) based on the element timestamps.
  """

  def assign(self, context):
    timestamp = context.timestamp
    if timestamp < 3:
      return [IntervalWindow(0, 3)]
    elif timestamp < 5:
      return [IntervalWindow(3, 5)]
    else:
      return [IntervalWindow(5, timestamp)]

  def get_window_coder(self):
    return coders.IntervalWindowCoder()


class WindowTest(unittest.TestCase):

  def test_timestamped_value_cmp(self):
    self.assertEqual(TimestampedValue('a', 2), TimestampedValue('a', 2))
    self.assertEqual(TimestampedValue('a', 2), TimestampedValue('a', 2.0))
    self.assertNotEqual(TimestampedValue('a', 2), TimestampedValue('a', 2.1))
    self.assertNotEqual(TimestampedValue('a', 2), TimestampedValue('b', 2))

  def test_global_window(self):
    self.assertEqual(GlobalWindow(), GlobalWindow())
    self.assertNotEqual(GlobalWindow(),
                        IntervalWindow(MIN_TIMESTAMP, MAX_TIMESTAMP))
    self.assertNotEqual(IntervalWindow(MIN_TIMESTAMP, MAX_TIMESTAMP),
                        GlobalWindow())
    self.assertTrue(GlobalWindow().max_timestamp() < MAX_TIMESTAMP)

  def test_fixed_windows(self):
    # Test windows with offset: 2, 7, 12, 17, ...
    windowfn = FixedWindows(size=5, offset=2)
    self.assertEqual([IntervalWindow(7, 12)],
                     windowfn.assign(context('v', 7)))
    self.assertEqual([IntervalWindow(7, 12)],
                     windowfn.assign(context('v', 11)))
    self.assertEqual([IntervalWindow(12, 17)],
                     windowfn.assign(context('v', 12)))

    # Test windows without offset: 0, 5, 10, 15, ...
    windowfn = FixedWindows(size=5)
    self.assertEqual([IntervalWindow(5, 10)],
                     windowfn.assign(context('v', 5)))
    self.assertEqual([IntervalWindow(5, 10)],
                     windowfn.assign(context('v', 9)))
    self.assertEqual([IntervalWindow(10, 15)],
                     windowfn.assign(context('v', 10)))

    # Test windows with offset out of range.
    windowfn = FixedWindows(size=5, offset=12)
    self.assertEqual([IntervalWindow(7, 12)],
                     windowfn.assign(context('v', 11)))

  def test_sliding_windows_assignment(self):
    windowfn = SlidingWindows(size=15, period=5, offset=2)
    expected = [IntervalWindow(7, 22),
                IntervalWindow(2, 17),
                IntervalWindow(-3, 12)]
    self.assertEqual(expected, windowfn.assign(context('v', 7)))
    self.assertEqual(expected, windowfn.assign(context('v', 8)))
    self.assertEqual(expected, windowfn.assign(context('v', 11)))

  def test_sliding_windows_assignment_fraction(self):
    windowfn = SlidingWindows(size=3.5, period=2.5, offset=1.5)
    self.assertEqual([IntervalWindow(1.5, 5.0), IntervalWindow(-1.0, 2.5)],
                     windowfn.assign(context('v', 1.7)))
    self.assertEqual([IntervalWindow(1.5, 5.0)],
                     windowfn.assign(context('v', 3)))

  def test_sliding_windows_assignment_fraction_large_offset(self):
    windowfn = SlidingWindows(size=3.5, period=2.5, offset=4.0)
    self.assertEqual([IntervalWindow(1.5, 5.0), IntervalWindow(-1.0, 2.5)],
                     windowfn.assign(context('v', 1.7)))
    self.assertEqual([IntervalWindow(4.0, 7.5), IntervalWindow(1.5, 5.0)],
                     windowfn.assign(context('v', 4.5)))

  def test_sessions_merging(self):
    windowfn = Sessions(10)

    def merge(*timestamps):
      windows = [windowfn.assign(context(None, t)) for t in timestamps]
      running = set()

      class TestMergeContext(WindowFn.MergeContext):

        def __init__(self):
          super(TestMergeContext, self).__init__(running)

        def merge(self, to_be_merged, merge_result):
          for w in to_be_merged:
            if w in running:
              running.remove(w)
          running.add(merge_result)

      for ws in windows:
        running.update(ws)
        windowfn.merge(TestMergeContext())
      windowfn.merge(TestMergeContext())
      return sorted(running)

    self.assertEqual([IntervalWindow(2, 12)], merge(2))
    self.assertEqual([IntervalWindow(2, 12), IntervalWindow(19, 29)],
                     merge(2, 19))

    self.assertEqual([IntervalWindow(2, 19)], merge(2, 9))
    self.assertEqual([IntervalWindow(2, 19)], merge(9, 2))

    self.assertEqual([IntervalWindow(2, 19), IntervalWindow(19, 29)],
                     merge(2, 9, 19))
    self.assertEqual([IntervalWindow(2, 19), IntervalWindow(19, 29)],
                     merge(19, 9, 2))

    self.assertEqual([IntervalWindow(2, 25)], merge(2, 15, 10))

  def timestamped_key_values(self, pipeline, key, *timestamps):
    return (pipeline | 'start' >> Create(timestamps)
            | Map(lambda x: WindowedValue((key, x), x, [GlobalWindow()])))

  def test_sliding_windows(self):
    with TestPipeline() as p:
      pcoll = self.timestamped_key_values(p, 'key', 1, 2, 3)
      result = (pcoll
                | 'w' >> WindowInto(SlidingWindows(period=2, size=4))
                | GroupByKey()
                | reify_windows)
      expected = [('key @ [-2.0, 2.0)', [1]),
                  ('key @ [0.0, 4.0)', [1, 2, 3]),
                  ('key @ [2.0, 6.0)', [2, 3])]
      assert_that(result, equal_to(expected))

  def test_sessions(self):
    with TestPipeline() as p:
      pcoll = self.timestamped_key_values(p, 'key', 1, 2, 3, 20, 35, 27)
      sort_values = Map(lambda k_vs: (k_vs[0], sorted(k_vs[1])))
      result = (pcoll
                | 'w' >> WindowInto(Sessions(10))
                | GroupByKey()
                | sort_values
                | reify_windows)
      expected = [('key @ [1.0, 13.0)', [1, 2, 3]),
                  ('key @ [20.0, 45.0)', [20, 27, 35])]
      assert_that(result, equal_to(expected))

  def test_timestamped_value(self):
    with TestPipeline() as p:
      result = (p
                | 'start' >> Create([(k, k) for k in range(10)])
                | Map(lambda x_t: TimestampedValue(x_t[0], x_t[1]))
                | 'w' >> WindowInto(FixedWindows(5))
                | Map(lambda v: ('key', v))
                | GroupByKey())
      assert_that(result, equal_to([('key', [0, 1, 2, 3, 4]),
                                    ('key', [5, 6, 7, 8, 9])]))

  def test_rewindow(self):
    with TestPipeline() as p:
      result = (p
                | Create([(k, k) for k in range(10)])
                | Map(lambda x_t1: TimestampedValue(x_t1[0], x_t1[1]))
                | 'window' >> WindowInto(SlidingWindows(period=2, size=6))
                # Per the model, each element is now duplicated across
                # three windows. Rewindowing must preserve this duplication.
                | 'rewindow' >> WindowInto(FixedWindows(5))
                | 'rewindow2' >> WindowInto(FixedWindows(5))
                | Map(lambda v: ('key', v))
                | GroupByKey())
      assert_that(result, equal_to([('key', sorted([0, 1, 2, 3, 4] * 3)),
                                    ('key', sorted([5, 6, 7, 8, 9] * 3))]))

  def test_rewindow_regroup(self):
    with TestPipeline() as p:
      grouped = (p
                 | Create(range(5))
                 | Map(lambda t: TimestampedValue(('key', t), t))
                 | 'window' >> WindowInto(FixedWindows(5, offset=3))
                 | GroupByKey()
                 | MapTuple(lambda k, vs: (k, sorted(vs))))
      # Both of these group-and-ungroup sequences should be idempotent.
      regrouped1 = (grouped
                    | 'w1' >> WindowInto(FixedWindows(5, offset=3))
                    | 'g1' >> GroupByKey()
                    | FlatMapTuple(lambda k, vs: [(k, v) for v in vs]))
      regrouped2 = (grouped
                    | FlatMapTuple(lambda k, vs: [(k, v) for v in vs])
                    | 'w2' >> WindowInto(FixedWindows(5, offset=3))
                    | 'g2' >> GroupByKey()
                    | MapTuple(lambda k, vs: (k, sorted(vs))))
      with_windows = Map(lambda e, w=beam.DoFn.WindowParam: (e, w))
      expected = [(('key', [0, 1, 2]), IntervalWindow(-2, 3)),
                  (('key', [3, 4]), IntervalWindow(3, 8))]

      assert_that(grouped | 'ww' >> with_windows, equal_to(expected))
      assert_that(
          regrouped1 | 'ww1' >> with_windows, equal_to(expected), label='r1')
      assert_that(
          regrouped2 | 'ww2' >> with_windows, equal_to(expected), label='r2')

  def test_timestamped_with_combiners(self):
    with TestPipeline() as p:
      result = (p
                # Create some initial test values.
                | 'start' >> Create([(k, k) for k in range(10)])
                # The purpose of the WindowInto transform is to establish a
                # FixedWindows windowing function for the PCollection.
                # It does not bucket elements into windows since the timestamps
                # from Create are not spaced 5 ms apart and very likely they all
                # fall into the same window.
                | 'w' >> WindowInto(FixedWindows(5))
                # Generate timestamped values using the values as timestamps.
                # Now there are values 5 ms apart and since Map propagates the
                # windowing function from input to output the output PCollection
                # will have elements falling into different 5ms windows.
                | Map(lambda x_t2: TimestampedValue(x_t2[0], x_t2[1]))
                # We add a 'key' to each value representing the index of the
                # window. This is important since there is no guarantee of
                # order for the elements of a PCollection.
                | Map(lambda v: (v // 5, v)))
      # Sum all elements associated with a key and window. Although it
      # is called CombinePerKey it is really CombinePerKeyAndWindow the
      # same way GroupByKey is really GroupByKeyAndWindow.
      sum_per_window = result | CombinePerKey(sum)
      # Compute mean per key and window.
      mean_per_window = result | combiners.Mean.PerKey()
      assert_that(sum_per_window, equal_to([(0, 10), (1, 35)]),
                  label='assert:sum')
      assert_that(mean_per_window, equal_to([(0, 2.0), (1, 7.0)]),
                  label='assert:mean')

  @attr('ValidatesRunner')
<<<<<<< HEAD
  def test_custom_windows(self):
    with TestPipeline() as p:
      pcoll = self.timestamped_key_values(p, 'key', 0, 1, 2, 3, 4, 5, 6)
      # pylint: disable=abstract-class-instantiated
      result = (pcoll
                | 'custom window' >> WindowInto(TestCustomWindows())
                | GroupByKey()
                | 'sort values' >> MapTuple(lambda k, vs: (k, sorted(vs))))
      assert_that(result, equal_to([('key', [0, 1, 2]),
                                    ('key', [3, 4]),
                                    ('key', [5]),
                                    ('key', [6])]))

=======
  def test_window_assignment_idempotency(self):
    with TestPipeline() as p:
      pcoll = self.timestamped_key_values(p, 'key', 0, 2, 4)
      result = (pcoll
                | 'window' >> WindowInto(FixedWindows(2))
                | 'same window' >> WindowInto(FixedWindows(2))
                | 'same window again' >> WindowInto(FixedWindows(2))
                | GroupByKey())

      assert_that(result, equal_to([('key', [0]),
                                    ('key', [2]),
                                    ('key', [4])]))

  @attr('ValidatesRunner')
  def test_window_assignment_through_multiple_gbk_idempotency(self):
    with TestPipeline() as p:
      pcoll = self.timestamped_key_values(p, 'key', 0, 2, 4)
      result = (pcoll
                | 'window' >> WindowInto(FixedWindows(2))
                | 'gbk' >> GroupByKey()
                | 'same window' >> WindowInto(FixedWindows(2))
                | 'another gbk' >> GroupByKey()
                | 'same window again' >> WindowInto(FixedWindows(2))
                | 'gbk again' >> GroupByKey())

      assert_that(result, equal_to([('key', [[[0]]]),
                                    ('key', [[[2]]]),
                                    ('key', [[[4]]])]))
>>>>>>> 5de27d5c

class RunnerApiTest(unittest.TestCase):

  def test_windowfn_encoding(self):
    for window_fn in (GlobalWindows(),
                      FixedWindows(37),
                      SlidingWindows(2, 389),
                      Sessions(5077)):
      context = pipeline_context.PipelineContext()
      self.assertEqual(
          window_fn,
          WindowFn.from_runner_api(window_fn.to_runner_api(context), context))

  def test_windowing_encoding(self):
    for windowing in (
        Windowing(GlobalWindows()),
        Windowing(FixedWindows(1, 3), AfterCount(6),
                  accumulation_mode=AccumulationMode.ACCUMULATING),
        Windowing(SlidingWindows(10, 15, 21), AfterCount(28),
                  timestamp_combiner=TimestampCombiner.OUTPUT_AT_LATEST,
                  accumulation_mode=AccumulationMode.DISCARDING)):
      context = pipeline_context.PipelineContext()
      self.assertEqual(
          windowing,
          Windowing.from_runner_api(windowing.to_runner_api(context), context))


if __name__ == '__main__':
  unittest.main()<|MERGE_RESOLUTION|>--- conflicted
+++ resolved
@@ -303,7 +303,6 @@
                   label='assert:mean')
 
   @attr('ValidatesRunner')
-<<<<<<< HEAD
   def test_custom_windows(self):
     with TestPipeline() as p:
       pcoll = self.timestamped_key_values(p, 'key', 0, 1, 2, 3, 4, 5, 6)
@@ -317,7 +316,7 @@
                                     ('key', [5]),
                                     ('key', [6])]))
 
-=======
+  @attr('ValidatesRunner')
   def test_window_assignment_idempotency(self):
     with TestPipeline() as p:
       pcoll = self.timestamped_key_values(p, 'key', 0, 2, 4)
@@ -346,7 +345,6 @@
       assert_that(result, equal_to([('key', [[[0]]]),
                                     ('key', [[[2]]]),
                                     ('key', [[[4]]])]))
->>>>>>> 5de27d5c
 
 class RunnerApiTest(unittest.TestCase):
 
